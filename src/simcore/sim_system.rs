use std::{collections::HashMap};

/// モデルを組み合わせて一つのシステムを構成する

<<<<<<< HEAD
use super::sim_model::{model_core, sink_models};
use model_core::{ModelCore, DEFAULT_DELTA_T};
use sink_models::SimRecorder;


=======
use std::collections::HashMap;

use super::sim_model::model_core::{ModelCore, DEFAULT_DELTA_T};
use super::sim_signal;
use sim_signal::bus::{Bus, RefBus};
>>>>>>> 75438e3d

/// SimTime
/// シミュレーションの時間を管理
#[derive(Clone, Copy, Debug)]
pub struct SimTime {
    time: f64,       // シミュレーション時刻
    step: u32,       // ステップ番号
    delta_t: f64,    // シミュレーション刻み幅
    start_time: f64, // 開始時刻
    end_time: f64,   // 終了時刻
}

impl SimTime {
    /// SimTime
    /// start_time: シミュレーション開始時刻
    /// end_time: シミュレーション終了時刻
    /// delta_t: シミュレーションステップ時間
    pub fn new(start_time: f64, end_time: f64, delta_t: f64) -> Self {
        Self {
            time: start_time,
            step: 0,
            delta_t: delta_t,
            start_time: start_time,
            end_time: end_time,
        }
    }

    /// シミュレーション時間をリセットする
    pub fn reset(&mut self) {
        self.step = 0;
        self.time = self.start_time;
    }

    /// シミュレーション刻み幅Δtを変更する
    pub fn change_delta_t(&mut self, delta_t: f64) {
        self.delta_t = delta_t;
    }
    /// シミュレーション時刻を1ステップ進める
    pub fn nextstate(&mut self) {
        self.time = self.time + self.delta_t;
        self.step += 1;
    }
    /// 現在時刻を取得する
    pub fn time(&self) -> f64 {
        self.time
    }
    /// シミュレーション刻み幅Δtを取得する
    pub fn delta_t(&self) -> f64 {
        self.delta_t
    }
    /// シミュレーションのステップ数を取得する
    pub fn step_num(&self) -> usize {
        ((self.end_time - self.start_time) / self.delta_t) as usize
    }
    /// シミュレーションの開始時刻を終了する
    pub fn start_time(&self) -> f64 {
        self.start_time
    }
    /// シミュレーションの終了時刻を終了する
    pub fn end_time(&self) -> f64 {
        self.end_time
    }
}

/// SimTimeのイテレータ実装
impl Iterator for SimTime {
    type Item = (u32, f64); // (step, time)

    fn next(&mut self) -> Option<Self::Item> {
        if self.time < self.end_time {
            self.nextstate();
            Some((self.step, self.time))
        } else {
            None
        }
    }
}

/// SimSystem
/// モデル同士の接続とシミュレーションの実行を司る
pub struct SimSystem<'a> {
    sim_time: SimTime,
    models: Vec<Box<dyn ModelCore + 'a>>, // 個々のモデルを管理するHashMap　
                                          // Boxは参照しているのでstructの本体とライフタイムが一致する必要があるためライフタイムパラメータが必要
<<<<<<< HEAD
    recorders: HashMap<String, SimRecorder>, // シミュレーション結果を保存するレコーダコンテナ SimRecorderはinbusを持っていて必要なモデルに接続してあることが必要
=======
    calc_order: Vec<String>, // 計算の実行順序  現状は登録順で実行するが将来的にはモデルの接続関係を見て自動的に決定する
>>>>>>> 75438e3d
}

impl<'a> SimSystem<'a> {
    pub fn new(start_time: f64, end_time: f64, delta_t: f64) -> Self {
        Self {
            sim_time: SimTime::new(start_time, end_time, delta_t),
            models: Vec::<Box<dyn ModelCore>>::new(),
<<<<<<< HEAD
            recorders: HashMap::new(),
=======
            calc_order: Vec::new(),
>>>>>>> 75438e3d
        }
    }

    pub fn set_sim_time(&mut self, sim_time: SimTime) {
        self.sim_time = sim_time;
    }

    pub fn sim_time(&mut self) -> &mut SimTime {
        &mut self.sim_time
    }

    pub fn regist_model<T>(&mut self, model: T, name: impl Into<String>) 
        where T: ModelCore + 'a
    {
        // ここから修正
        self.models.push(Box::new(model));
    }

    pub fn regist_recorder(&mut self, name: impl Into<String>, recorder: SimRecorder) {
        self.recorders.insert(name.into(), recorder);
    }

    pub fn nextstate(&mut self) {
        // 各モデルを1ステップ進める
        self.models.iter_mut().for_each(|mdl| mdl.nextstate(&self.sim_time));
        // 登録してあるレコーダーに結果を格納する
        self.recorders.iter_mut().for_each(|(_name, rcd)| rcd.nextstate(&self.sim_time));
    }

    pub fn run(&mut self) {
        // 初期化処理
        self.initialize();

        // シミュレーション実行処理 
        let print_interval = self.sim_time.step_num() / 10;
        let mut print_cnt = 0;
        let mut progress_cnt = 0; // 進捗カウンタ
        
        while let Some(_s) = self.sim_time.next() {
            print_cnt += 1;
            if print_cnt >= print_interval {
                progress_cnt += 1;
                print_cnt = 0;
                println!("processing now ... {}%)\n", progress_cnt * 10);
            }
            self.nextstate();
        }
        
        // 終了処理
        self.finalize();
    }

    fn initialize(&mut self) {
        println!("Simulation Initializing Now ...\n");
        self.sim_time.reset();
        self.models.iter_mut().for_each(|mdl| mdl.initialize(&self.sim_time));
    }

    fn finalize(&mut self) {
        println!("Simulation Finalizing Now ...\n");
        self.models.iter_mut().for_each(|mdl| mdl.finalize());
    }
}

impl<'a> From<Vec<Box<dyn ModelCore>>> for SimSystem<'a>
{
    fn from(mdl_list: Vec<Box<dyn ModelCore>>) -> Self
    {
        Self {
            sim_time: SimTime { time: 0.0, step: 0, delta_t: DEFAULT_DELTA_T, start_time: 0.0, end_time: 1.0 },
            models: mdl_list,
            recorders: HashMap::new(),
        }
    }
}

#[cfg(test)]
mod sim_bus_test {
    use super::{*};
    use crate::simcore::sim_model::test_models::{*};
    use crate::simcore::sim_signal::signal::{*};
    use crate::simcore::sim_signal::bus::{*};

    #[test]
    fn system_regist_test() {
        let mut sys = SimSystem::new(0.0, 10.0, 0.01);
        
        let mut mdl1 = TestModel::new();
        let mut mdl2 = TestModel::new();

        let mut datbus = Bus::try_from(vec![
            SigDef::new("data1", "kW"),
            SigDef::new("data2", "t"),
        ]).unwrap();


        datbus[0].set_val(1.0);
        datbus[1].set_val(2.0);
        
        let inbus = mdl1.interface_in().unwrap();
        inbus.connect_to(&datbus, &["data1", "data2"], &["test_in1", "test_in2"]).unwrap();
        
        mdl2.interface_in().unwrap().connect_to(mdl1.interface_out().unwrap(), 
                        &["test_out1", "test_out2"], 
                        &["test_in1", "test_in2"]).unwrap();

        sys.regist_model(mdl1);
        sys.regist_model(mdl2);

        sys.nextstate();
        
        let outbus = sys.models[0].interface_out().unwrap();
        assert_eq!(outbus[0].val(), 2.0);
        assert_eq!(outbus[1].val(), 1.0);

        let outbus = sys.models[1].interface_out().unwrap();
        assert_eq!(outbus[0].val(), 2.0);
        assert_eq!(outbus[1].val(), 2.0);

        sys.run();
        
    }

    #[test]
    fn system_from_test() { 
        /*
        let mut mdl1 = TestModel::new();
        let mut mdl2 = TestModel2::new();

        let sys = vec![Box::new(TestModel::new()), Box::new(TestModel2::new())].into();
        */
    }
}<|MERGE_RESOLUTION|>--- conflicted
+++ resolved
@@ -1,251 +1,233 @@
-use std::{collections::HashMap};
-
-/// モデルを組み合わせて一つのシステムを構成する
-
-<<<<<<< HEAD
-use super::sim_model::{model_core, sink_models};
-use model_core::{ModelCore, DEFAULT_DELTA_T};
-use sink_models::SimRecorder;
-
-
-=======
-use std::collections::HashMap;
-
-use super::sim_model::model_core::{ModelCore, DEFAULT_DELTA_T};
-use super::sim_signal;
-use sim_signal::bus::{Bus, RefBus};
->>>>>>> 75438e3d
-
-/// SimTime
-/// シミュレーションの時間を管理
-#[derive(Clone, Copy, Debug)]
-pub struct SimTime {
-    time: f64,       // シミュレーション時刻
-    step: u32,       // ステップ番号
-    delta_t: f64,    // シミュレーション刻み幅
-    start_time: f64, // 開始時刻
-    end_time: f64,   // 終了時刻
-}
-
-impl SimTime {
-    /// SimTime
-    /// start_time: シミュレーション開始時刻
-    /// end_time: シミュレーション終了時刻
-    /// delta_t: シミュレーションステップ時間
-    pub fn new(start_time: f64, end_time: f64, delta_t: f64) -> Self {
-        Self {
-            time: start_time,
-            step: 0,
-            delta_t: delta_t,
-            start_time: start_time,
-            end_time: end_time,
-        }
-    }
-
-    /// シミュレーション時間をリセットする
-    pub fn reset(&mut self) {
-        self.step = 0;
-        self.time = self.start_time;
-    }
-
-    /// シミュレーション刻み幅Δtを変更する
-    pub fn change_delta_t(&mut self, delta_t: f64) {
-        self.delta_t = delta_t;
-    }
-    /// シミュレーション時刻を1ステップ進める
-    pub fn nextstate(&mut self) {
-        self.time = self.time + self.delta_t;
-        self.step += 1;
-    }
-    /// 現在時刻を取得する
-    pub fn time(&self) -> f64 {
-        self.time
-    }
-    /// シミュレーション刻み幅Δtを取得する
-    pub fn delta_t(&self) -> f64 {
-        self.delta_t
-    }
-    /// シミュレーションのステップ数を取得する
-    pub fn step_num(&self) -> usize {
-        ((self.end_time - self.start_time) / self.delta_t) as usize
-    }
-    /// シミュレーションの開始時刻を終了する
-    pub fn start_time(&self) -> f64 {
-        self.start_time
-    }
-    /// シミュレーションの終了時刻を終了する
-    pub fn end_time(&self) -> f64 {
-        self.end_time
-    }
-}
-
-/// SimTimeのイテレータ実装
-impl Iterator for SimTime {
-    type Item = (u32, f64); // (step, time)
-
-    fn next(&mut self) -> Option<Self::Item> {
-        if self.time < self.end_time {
-            self.nextstate();
-            Some((self.step, self.time))
-        } else {
-            None
-        }
-    }
-}
-
-/// SimSystem
-/// モデル同士の接続とシミュレーションの実行を司る
-pub struct SimSystem<'a> {
-    sim_time: SimTime,
-    models: Vec<Box<dyn ModelCore + 'a>>, // 個々のモデルを管理するHashMap　
-                                          // Boxは参照しているのでstructの本体とライフタイムが一致する必要があるためライフタイムパラメータが必要
-<<<<<<< HEAD
-    recorders: HashMap<String, SimRecorder>, // シミュレーション結果を保存するレコーダコンテナ SimRecorderはinbusを持っていて必要なモデルに接続してあることが必要
-=======
-    calc_order: Vec<String>, // 計算の実行順序  現状は登録順で実行するが将来的にはモデルの接続関係を見て自動的に決定する
->>>>>>> 75438e3d
-}
-
-impl<'a> SimSystem<'a> {
-    pub fn new(start_time: f64, end_time: f64, delta_t: f64) -> Self {
-        Self {
-            sim_time: SimTime::new(start_time, end_time, delta_t),
-            models: Vec::<Box<dyn ModelCore>>::new(),
-<<<<<<< HEAD
-            recorders: HashMap::new(),
-=======
-            calc_order: Vec::new(),
->>>>>>> 75438e3d
-        }
-    }
-
-    pub fn set_sim_time(&mut self, sim_time: SimTime) {
-        self.sim_time = sim_time;
-    }
-
-    pub fn sim_time(&mut self) -> &mut SimTime {
-        &mut self.sim_time
-    }
-
-    pub fn regist_model<T>(&mut self, model: T, name: impl Into<String>) 
-        where T: ModelCore + 'a
-    {
-        // ここから修正
-        self.models.push(Box::new(model));
-    }
-
-    pub fn regist_recorder(&mut self, name: impl Into<String>, recorder: SimRecorder) {
-        self.recorders.insert(name.into(), recorder);
-    }
-
-    pub fn nextstate(&mut self) {
-        // 各モデルを1ステップ進める
-        self.models.iter_mut().for_each(|mdl| mdl.nextstate(&self.sim_time));
-        // 登録してあるレコーダーに結果を格納する
-        self.recorders.iter_mut().for_each(|(_name, rcd)| rcd.nextstate(&self.sim_time));
-    }
-
-    pub fn run(&mut self) {
-        // 初期化処理
-        self.initialize();
-
-        // シミュレーション実行処理 
-        let print_interval = self.sim_time.step_num() / 10;
-        let mut print_cnt = 0;
-        let mut progress_cnt = 0; // 進捗カウンタ
-        
-        while let Some(_s) = self.sim_time.next() {
-            print_cnt += 1;
-            if print_cnt >= print_interval {
-                progress_cnt += 1;
-                print_cnt = 0;
-                println!("processing now ... {}%)\n", progress_cnt * 10);
-            }
-            self.nextstate();
-        }
-        
-        // 終了処理
-        self.finalize();
-    }
-
-    fn initialize(&mut self) {
-        println!("Simulation Initializing Now ...\n");
-        self.sim_time.reset();
-        self.models.iter_mut().for_each(|mdl| mdl.initialize(&self.sim_time));
-    }
-
-    fn finalize(&mut self) {
-        println!("Simulation Finalizing Now ...\n");
-        self.models.iter_mut().for_each(|mdl| mdl.finalize());
-    }
-}
-
-impl<'a> From<Vec<Box<dyn ModelCore>>> for SimSystem<'a>
-{
-    fn from(mdl_list: Vec<Box<dyn ModelCore>>) -> Self
-    {
-        Self {
-            sim_time: SimTime { time: 0.0, step: 0, delta_t: DEFAULT_DELTA_T, start_time: 0.0, end_time: 1.0 },
-            models: mdl_list,
-            recorders: HashMap::new(),
-        }
-    }
-}
-
-#[cfg(test)]
-mod sim_bus_test {
-    use super::{*};
-    use crate::simcore::sim_model::test_models::{*};
-    use crate::simcore::sim_signal::signal::{*};
-    use crate::simcore::sim_signal::bus::{*};
-
-    #[test]
-    fn system_regist_test() {
-        let mut sys = SimSystem::new(0.0, 10.0, 0.01);
-        
-        let mut mdl1 = TestModel::new();
-        let mut mdl2 = TestModel::new();
-
-        let mut datbus = Bus::try_from(vec![
-            SigDef::new("data1", "kW"),
-            SigDef::new("data2", "t"),
-        ]).unwrap();
-
-
-        datbus[0].set_val(1.0);
-        datbus[1].set_val(2.0);
-        
-        let inbus = mdl1.interface_in().unwrap();
-        inbus.connect_to(&datbus, &["data1", "data2"], &["test_in1", "test_in2"]).unwrap();
-        
-        mdl2.interface_in().unwrap().connect_to(mdl1.interface_out().unwrap(), 
-                        &["test_out1", "test_out2"], 
-                        &["test_in1", "test_in2"]).unwrap();
-
-        sys.regist_model(mdl1);
-        sys.regist_model(mdl2);
-
-        sys.nextstate();
-        
-        let outbus = sys.models[0].interface_out().unwrap();
-        assert_eq!(outbus[0].val(), 2.0);
-        assert_eq!(outbus[1].val(), 1.0);
-
-        let outbus = sys.models[1].interface_out().unwrap();
-        assert_eq!(outbus[0].val(), 2.0);
-        assert_eq!(outbus[1].val(), 2.0);
-
-        sys.run();
-        
-    }
-
-    #[test]
-    fn system_from_test() { 
-        /*
-        let mut mdl1 = TestModel::new();
-        let mut mdl2 = TestModel2::new();
-
-        let sys = vec![Box::new(TestModel::new()), Box::new(TestModel2::new())].into();
-        */
-    }
+use std::{collections::HashMap};
+
+/// モデルを組み合わせて一つのシステムを構成する
+use super::sim_model::{model_core, sink_models};
+use model_core::{ModelCore, DEFAULT_DELTA_T};
+use sink_models::SimRecorder;
+
+
+/// SimTime
+/// シミュレーションの時間を管理
+#[derive(Clone, Copy, Debug)]
+pub struct SimTime {
+    time: f64,       // シミュレーション時刻
+    step: u32,       // ステップ番号
+    delta_t: f64,    // シミュレーション刻み幅
+    start_time: f64, // 開始時刻
+    end_time: f64,   // 終了時刻
+}
+
+impl SimTime {
+    /// SimTime
+    /// start_time: シミュレーション開始時刻
+    /// end_time: シミュレーション終了時刻
+    /// delta_t: シミュレーションステップ時間
+    pub fn new(start_time: f64, end_time: f64, delta_t: f64) -> Self {
+        Self {
+            time: start_time,
+            step: 0,
+            delta_t: delta_t,
+            start_time: start_time,
+            end_time: end_time,
+        }
+    }
+
+    /// シミュレーション時間をリセットする
+    pub fn reset(&mut self) {
+        self.step = 0;
+        self.time = self.start_time;
+    }
+
+    /// シミュレーション刻み幅Δtを変更する
+    pub fn change_delta_t(&mut self, delta_t: f64) {
+        self.delta_t = delta_t;
+    }
+    /// シミュレーション時刻を1ステップ進める
+    pub fn nextstate(&mut self) {
+        self.time = self.time + self.delta_t;
+        self.step += 1;
+    }
+    /// 現在時刻を取得する
+    pub fn time(&self) -> f64 {
+        self.time
+    }
+    /// シミュレーション刻み幅Δtを取得する
+    pub fn delta_t(&self) -> f64 {
+        self.delta_t
+    }
+    /// シミュレーションのステップ数を取得する
+    pub fn step_num(&self) -> usize {
+        ((self.end_time - self.start_time) / self.delta_t) as usize
+    }
+    /// シミュレーションの開始時刻を終了する
+    pub fn start_time(&self) -> f64 {
+        self.start_time
+    }
+    /// シミュレーションの終了時刻を終了する
+    pub fn end_time(&self) -> f64 {
+        self.end_time
+    }
+}
+
+/// SimTimeのイテレータ実装
+impl Iterator for SimTime {
+    type Item = (u32, f64); // (step, time)
+
+    fn next(&mut self) -> Option<Self::Item> {
+        if self.time < self.end_time {
+            self.nextstate();
+            Some((self.step, self.time))
+        } else {
+            None
+        }
+    }
+}
+
+/// SimSystem
+/// モデル同士の接続とシミュレーションの実行を司る
+pub struct SimSystem<'a> {
+    sim_time: SimTime,
+    models: Vec<Box<dyn ModelCore + 'a>>, // 個々のモデルを管理するHashMap　
+                                          // Boxは参照しているのでstructの本体とライフタイムが一致する必要があるためライフタイムパラメータが必要
+    recorders: HashMap<String, SimRecorder>, // シミュレーション結果を保存するレコーダコンテナ SimRecorderはinbusを持っていて必要なモデルに接続してあることが必要
+}
+
+impl<'a> SimSystem<'a> {
+    pub fn new(start_time: f64, end_time: f64, delta_t: f64) -> Self {
+        Self {
+            sim_time: SimTime::new(start_time, end_time, delta_t),
+            models: Vec::<Box<dyn ModelCore>>::new(),
+            recorders: HashMap::new(),
+        }
+    }
+
+    pub fn set_sim_time(&mut self, sim_time: SimTime) {
+        self.sim_time = sim_time;
+    }
+
+    pub fn sim_time(&mut self) -> &mut SimTime {
+        &mut self.sim_time
+    }
+
+    pub fn regist_model<T>(&mut self, model: T, name: impl Into<String>) 
+        where T: ModelCore + 'a
+    {
+        // ここから修正
+        self.models.push(Box::new(model));
+    }
+
+    pub fn regist_recorder(&mut self, name: impl Into<String>, recorder: SimRecorder) {
+        self.recorders.insert(name.into(), recorder);
+    }
+
+    pub fn nextstate(&mut self) {
+        // 各モデルを1ステップ進める
+        self.models.iter_mut().for_each(|mdl| mdl.nextstate(&self.sim_time));
+        // 登録してあるレコーダーに結果を格納する
+        self.recorders.iter_mut().for_each(|(_name, rcd)| rcd.nextstate(&self.sim_time));
+    }
+
+    pub fn run(&mut self) {
+        // 初期化処理
+        self.initialize();
+
+        // シミュレーション実行処理 
+        let print_interval = self.sim_time.step_num() / 10;
+        let mut print_cnt = 0;
+        let mut progress_cnt = 0; // 進捗カウンタ
+        
+        while let Some(_s) = self.sim_time.next() {
+            print_cnt += 1;
+            if print_cnt >= print_interval {
+                progress_cnt += 1;
+                print_cnt = 0;
+                println!("processing now ... {}%)\n", progress_cnt * 10);
+            }
+            self.nextstate();
+        }
+        
+        // 終了処理
+        self.finalize();
+    }
+
+    fn initialize(&mut self) {
+        println!("Simulation Initializing Now ...\n");
+        self.sim_time.reset();
+        self.models.iter_mut().for_each(|mdl| mdl.initialize(&self.sim_time));
+    }
+
+    fn finalize(&mut self) {
+        println!("Simulation Finalizing Now ...\n");
+        self.models.iter_mut().for_each(|mdl| mdl.finalize());
+    }
+}
+
+impl<'a> From<Vec<Box<dyn ModelCore>>> for SimSystem<'a>
+{
+    fn from(mdl_list: Vec<Box<dyn ModelCore>>) -> Self
+    {
+        Self {
+            sim_time: SimTime { time: 0.0, step: 0, delta_t: DEFAULT_DELTA_T, start_time: 0.0, end_time: 1.0 },
+            models: mdl_list,
+            recorders: HashMap::new(),
+        }
+    }
+}
+
+#[cfg(test)]
+mod sim_bus_test {
+    use super::{*};
+    use crate::simcore::sim_model::test_models::{*};
+    use crate::simcore::sim_signal::signal::{*};
+    use crate::simcore::sim_signal::bus::{*};
+
+    #[test]
+    fn system_regist_test() {
+        let mut sys = SimSystem::new(0.0, 10.0, 0.01);
+        
+        let mut mdl1 = TestModel::new();
+        let mut mdl2 = TestModel::new();
+
+        let mut datbus = Bus::try_from(vec![
+            SigDef::new("data1", "kW"),
+            SigDef::new("data2", "t"),
+        ]).unwrap();
+
+
+        datbus[0].set_val(1.0);
+        datbus[1].set_val(2.0);
+        
+        let inbus = mdl1.interface_in().unwrap();
+        inbus.connect_to(&datbus, &["data1", "data2"], &["test_in1", "test_in2"]).unwrap();
+        
+        mdl2.interface_in().unwrap().connect_to(mdl1.interface_out().unwrap(), 
+                        &["test_out1", "test_out2"], 
+                        &["test_in1", "test_in2"]).unwrap();
+
+        sys.regist_model(mdl1);
+        sys.regist_model(mdl2);
+
+        sys.nextstate();
+        
+        let outbus = sys.models[0].interface_out().unwrap();
+        assert_eq!(outbus[0].val(), 2.0);
+        assert_eq!(outbus[1].val(), 1.0);
+
+        let outbus = sys.models[1].interface_out().unwrap();
+        assert_eq!(outbus[0].val(), 2.0);
+        assert_eq!(outbus[1].val(), 2.0);
+
+        sys.run();
+        
+    }
+
+    #[test]
+    fn system_from_test() { 
+        /*
+        let mut mdl1 = TestModel::new();
+        let mut mdl2 = TestModel2::new();
+
+        let sys = vec![Box::new(TestModel::new()), Box::new(TestModel2::new())].into();
+        */
+    }
 }